--- conflicted
+++ resolved
@@ -10,15 +10,12 @@
         , getDate
         , setFilter
         , isOpen
-<<<<<<< HEAD
         , pick
-=======
         , between
         , moreOrLess
         , off
         , from
         , to
->>>>>>> 893c2c9d
         )
 
 {-| A customizable date picker component.
